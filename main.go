package main

import (
<<<<<<< HEAD
	"log"
	"net/http"
	"os"

=======
>>>>>>> c5373d19
	"github.com/fatih/color"
	"github.com/jay-dee7/parachute/auth"
	"github.com/jay-dee7/parachute/cache"
	"github.com/jay-dee7/parachute/config"
	"github.com/jay-dee7/parachute/server/registry/v2"
	"github.com/jay-dee7/parachute/skynet"
	"github.com/labstack/echo-contrib/prometheus"
	"github.com/labstack/echo/v4"
	"github.com/labstack/echo/v4/middleware"
	"github.com/rs/zerolog"
	"log"
	"net/http"
	"os"
)

func main() {
	var configPath string
	if len(os.Args) != 2 {
		configPath = "./"
	}

	cfg, err := config.Load(configPath)
	if err != nil {
		color.Red("error reading cfg file: %s", err.Error())
		os.Exit(1)
	}

	e := echo.New()
	p := prometheus.NewPrometheus("echo", nil)
	p.Use(e)
	e.HideBanner = true

	// e.Use(middleware.HTTPSNonWWWRedirect())
	// e.Use(middleware.HTTPSRedirect())

	l := setupLogger()
	localCache, err := cache.New("/tmp/badger")
	if err != nil {
		l.Err(err).Send()
		return
	}
	defer localCache.Close()

	authSvc := auth.New(localCache, cfg)

	skynetClient := skynet.NewClient(cfg)

	reg, err := registry.NewRegistry(skynetClient, l, localCache, e.Logger)
	if err != nil {
		l.Err(err).Send()
		return
	}

	e.Use(middleware.LoggerWithConfig(middleware.LoggerConfig{
		Skipper: func(echo.Context) bool {
			return false
		},
		Format: "method=${method}, uri=${uri}, status=${status} latency=${latency}\n",
		Output: os.Stdout,
	}))

	e.Use(middleware.Recover())

	internal := e.Group("/internal")
	authRouter := e.Group("/auth")
	authRouter.Add(http.MethodPost, "/signup", authSvc.SignUp)
	authRouter.Add(http.MethodPost, "/signin", authSvc.SignIn)
	authRouter.Add(http.MethodPost, "/token", authSvc.SignIn)

	internal.Add(http.MethodGet, "/buf", reg.Length)
	internal.Add(http.MethodGet, "/metadata", localCache.Metadata)
	internal.Add(http.MethodGet, "/digests", localCache.LayerDigests)

	router := e.Group("/v2/:username/:imagename")
	router.Use(BasicAuth(authSvc.BasicAuth))

	// ALL THE HEAD METHODS //
	// HEAD /v2/<name>/blobs/<digest>
	router.Add(http.MethodHead, "/blobs/:digest", reg.LayerExists) // (LayerExists) should be called reference/digest

	// HEAD /v2/<name>/manifests/<reference>
	router.Add(http.MethodHead, "/manifests/:reference", reg.ManifestExists) //should be called reference/digest

	// ALL THE PUT METHODS
	// PUT /v2/<name>/blobs/uploads/<uuid>?digest=<digest>
	// router.Add(http.MethodPut, "/blobs/uploads/:uuid", reg.MonolithicUpload)

	router.Add(http.MethodPut, "/blobs/uploads/", reg.CompleteUpload)

	// PUT /v2/<name>/blobs/uploads/<uuid>?digest=<digest>
	router.Add(http.MethodPut, "/blobs/uploads/:uuid", reg.CompleteUpload)

	// PUT /v2/<name>/manifests/<reference>
	router.Add(http.MethodPut, "/manifests/:reference", reg.PushManifest)

	// POST METHODS
	// POST /v2/<name>/blobs/uploads/
	router.Add(http.MethodPost, "/blobs/uploads/", reg.StartUpload)

	// POST /v2/<name>/blobs/uploads/
	router.Add(http.MethodPost, "/blobs/uploads/:uuid", reg.PushLayer)

	// PATCH

	// PATCH /v2/<name>/blobs/uploads/<uuid>
	router.Add(http.MethodPatch, "/blobs/uploads/:uuid", reg.ChunkedUpload)
	// router.Add(http.MethodPatch, "/blobs/uploads/", reg.ChunkedUpload)

	// GET
	// GET /v2/<name>/manifests/<reference>
	router.Add(http.MethodGet, "/manifests/:reference", reg.PullManifest)

	// GET /v2/<name>/blobs/<digest>
	router.Add(http.MethodGet, "/blobs/:digest", reg.PullLayer)

	// GET GET /v2/<name>/blobs/uploads/<uuid>
	router.Add(http.MethodGet, "/blobs/uploads/:uuid", reg.UploadProgress)

	// router.Add(http.MethodGet, "/blobs/:digest", reg.DownloadBlob)

	e.Add(http.MethodGet, "/v2/", reg.ApiVersion, BasicAuth(authSvc.BasicAuth))

<<<<<<< HEAD
	log.Println(e.Start(config.Address()))
=======
	log.Fatalln(e.Start(cfg.Address()))
>>>>>>> c5373d19
}

func setupLogger() zerolog.Logger {
	zerolog.TimeFieldFormat = zerolog.TimeFormatUnix
	zerolog.SetGlobalLevel(zerolog.DebugLevel)
	l := zerolog.New(os.Stdout)
	l.With().Caller().Logger()

	return l
}

//when we use JWT
/*AuthMiddleware
HTTP/1.1 401 Unauthorized
Content-Type: application/json; charset=utf-8
Docker-Distribution-Api-Version: registry/2.0
Www-Authenticate: Bearer realm="https://auth.docker.io/token",service="registry.docker.io",scope="repository:samalba/my-app:pull,push"
Date: Thu, 10 Sep 2015 19:32:31 GMT
Content-Length: 235
Strict-Transport-Security: max-age=31536000

{"errors":[{"code":"UNAUTHORIZED","message":"","detail":}]}
*/
//var wwwAuthenticate = `Bearer realm="http://0.0.0.0:5000/auth/token",service="http://0.0.0.0:5000",scope="repository:%s`

func BasicAuth(authfn func(string, string) (map[string]interface{}, error)) echo.MiddlewareFunc {
	return middleware.BasicAuth(func(username string, password string, ctx echo.Context) (bool, error) {

		if ctx.Request().RequestURI != "/v2/" {
			if ctx.Request().Method == http.MethodHead || ctx.Request().Method == http.MethodGet {
				return true, nil
			}
		}

		color.Red("request uri %s", ctx.Request().RequestURI)

		if ctx.Request().RequestURI == "/v2/" {
			color.Blue("username %s password %s\n", username, password)
			_, err := authfn(username, password)
			if err != nil {
				return false, ctx.NoContent(http.StatusUnauthorized)
			}
			return true, nil
		}

		usernameFromNameSpace := ctx.Param("username")
		if usernameFromNameSpace != username {
			var errMsg registry.RegistryErrors
			errMsg.Errors = append(errMsg.Errors, registry.RegistryError{
				Code:    registry.RegistryErrorCodeDenied,
				Message: "not authorised",
				Detail:  nil,
			})
			return false, ctx.JSON(http.StatusForbidden, errMsg)
		}
		resp, err := authfn(username, password)
		if err != nil {
			return false, err
		}

		ctx.Set("basic_auth", resp)
		return true, nil
	})
}<|MERGE_RESOLUTION|>--- conflicted
+++ resolved
@@ -1,13 +1,6 @@
 package main
 
 import (
-<<<<<<< HEAD
-	"log"
-	"net/http"
-	"os"
-
-=======
->>>>>>> c5373d19
 	"github.com/fatih/color"
 	"github.com/jay-dee7/parachute/auth"
 	"github.com/jay-dee7/parachute/cache"
@@ -130,11 +123,7 @@
 
 	e.Add(http.MethodGet, "/v2/", reg.ApiVersion, BasicAuth(authSvc.BasicAuth))
 
-<<<<<<< HEAD
 	log.Println(e.Start(config.Address()))
-=======
-	log.Fatalln(e.Start(cfg.Address()))
->>>>>>> c5373d19
 }
 
 func setupLogger() zerolog.Logger {
