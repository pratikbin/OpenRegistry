package registry

import (
	"crypto/sha256"
	"encoding/hex"
	"encoding/json"
	"fmt"
	"strings"
)

func (r *registry) errorResponse(code, msg string, detail map[string]interface{}) []byte {
	var err RegistryErrors

	err.Errors = append(err.Errors, RegistryError{
		Code:    code,
		Message: msg,
		Detail:  detail,
	})

	bz, e := json.Marshal(err)
	if e != nil {
		r.logger.Error(e.Error())
	}

	return bz
}

func digest(bz []byte) string {
	hash := sha256.New()
	_, err := hash.Write(bz)
	if err != nil {
		panic(err)
	}

	return "sha256:" + hex.EncodeToString(hash.Sum(nil))
}

<<<<<<< HEAD
//func (r *registry) debugf(lm logMsg) {
//
//	if r.debug {
//		r.echoLogger.Debug(lm)
//	}
//
//	if r.debug {
//		e := r.log.Debug()
//		e.Fields(lm).Send()
//	}
//}

=======
>>>>>>> 2958a495
func (r *registry) getHttpUrlFromSkylink(s string) string {
	link := strings.TrimPrefix(s, "sia://")
	return fmt.Sprintf("https://siasky.net/%s", link)
}<|MERGE_RESOLUTION|>--- conflicted
+++ resolved
@@ -35,21 +35,6 @@
 	return "sha256:" + hex.EncodeToString(hash.Sum(nil))
 }
 
-<<<<<<< HEAD
-//func (r *registry) debugf(lm logMsg) {
-//
-//	if r.debug {
-//		r.echoLogger.Debug(lm)
-//	}
-//
-//	if r.debug {
-//		e := r.log.Debug()
-//		e.Fields(lm).Send()
-//	}
-//}
-
-=======
->>>>>>> 2958a495
 func (r *registry) getHttpUrlFromSkylink(s string) string {
 	link := strings.TrimPrefix(s, "sia://")
 	return fmt.Sprintf("https://siasky.net/%s", link)
