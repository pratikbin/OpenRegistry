--- conflicted
+++ resolved
@@ -60,25 +60,9 @@
 	}
 }
 
-func (b *blobs) PrintContents(ctx echo.Context) error {
-	l := 0
-
-	for _,v := range b.contents {
-		l = l + len(v)
-	}
-
-	return ctx.JSON(http.StatusOK, echo.Map{
-		"bufLength": l,
-	})
-}
-
 func (b *blobs) HEAD(ctx echo.Context) error {
 
-<<<<<<< HEAD
 	// namespace := ctx.Param("username") + "/" + ctx.Param("imagename")
-=======
-	namespace := ctx.Param("username") + "/" + ctx.Param("imagename")
->>>>>>> c5373d19
 	digest := ctx.Param("digest")
 
 	// content is available if image is locally pushed
