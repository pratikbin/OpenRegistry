--- conflicted
+++ resolved
@@ -1,24 +1,17 @@
 package auth
 
 import (
-	// "fmt"
 	"encoding/base64"
 	"fmt"
-<<<<<<< HEAD
 	"net/http"
 	"strconv"
 	"strings"
 	"time"
 
-=======
->>>>>>> 2958a495
 	"github.com/containerish/OpenRegistry/registry/v2"
 	"github.com/containerish/OpenRegistry/types"
 	"github.com/labstack/echo/v4"
 	"github.com/labstack/echo/v4/middleware"
-	"net/http"
-	"strconv"
-	"strings"
 )
 
 const (
